--- conflicted
+++ resolved
@@ -1,15 +1,10 @@
 package MARC::Parser::RAW;
 
-<<<<<<< HEAD
-our $VERSION = "0.04";
-
-=======
->>>>>>> 8d17d286
 use strict;
 use warnings;
 use utf8;
 
-our $VERSION = "0.03";
+our $VERSION = "0.04";
 
 use charnames qw< :full >;
 use Carp qw(croak carp);
